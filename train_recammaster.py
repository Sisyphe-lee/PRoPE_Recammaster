--- conflicted
+++ resolved
@@ -17,155 +17,6 @@
 from wandb_module import WandBVideoLogger, VideoDecoder
 from dataset import create_datasets
 
-<<<<<<< HEAD
-class Camera(object):
-    def __init__(self, c2w):
-        c2w_mat = np.array(c2w).reshape(4, 4)
-        self.c2w_mat = c2w_mat
-        self.w2c_mat = np.linalg.inv(c2w_mat)
-
-class TensorDataset(torch.utils.data.Dataset):
-    def __init__(self, base_path, metadata_path, steps_per_epoch, paths=None, deterministic=False, fixed_length=None):
-        metadata = pd.read_csv('./metadata.csv')
-        if paths is None:
-            self.path = [os.path.join(file_name) for file_name in metadata["video_absolute_path"]]
-            print(len(self.path), "videos in metadata.")
-            self.path = [i + ".tensors.pth" for i in self.path if os.path.exists(i + ".tensors.pth")]
-        else:
-            self.path = paths
-        print(len(self.path), "tensors cached in metadata.")
-        assert len(self.path) > 0
-        self.steps_per_epoch = steps_per_epoch
-        self.deterministic = deterministic
-        self.fixed_length = fixed_length
-
-
-    def parse_matrix(self, matrix_str):
-        rows = matrix_str.strip().split('] [')
-        matrix = []
-        for row in rows:
-            row = row.replace('[', '').replace(']', '')
-            matrix.append(list(map(float, row.split())))
-        return np.array(matrix)
-
-
-    def get_relative_pose(self, cam_params):
-        abs_w2cs = [cam_param.w2c_mat for cam_param in cam_params]
-        abs_c2ws = [cam_param.c2w_mat for cam_param in cam_params]
-        target_cam_c2w = np.array([
-            [1, 0, 0, 0],
-            [0, 1, 0, 0],
-            [0, 0, 1, 0],
-            [0, 0, 0, 1]
-        ])
-        abs2rel = target_cam_c2w @ abs_w2cs[0]
-        ret_poses = [target_cam_c2w, ] + [abs2rel @ abs_c2w for abs_c2w in abs_c2ws[1:]]
-        ret_poses = np.array(ret_poses, dtype=np.float32)
-        return ret_poses
-
-
-    def __getitem__(self, index):
-        # Return: 
-        # data['latents']: torch.Size([16, 21*2, 60, 104])
-        # data['camera']: torch.Size([21, 3, 4])
-        # data['prompt_emb']['context'][0]: torch.Size([512, 4096])
-        while True:
-            try:
-                data = {}
-                if self.deterministic:
-                    data_id = index % len(self.path)
-                else:
-                    data_id = torch.randint(0, len(self.path), (1,))[0]
-                    data_id = (data_id + index) % len(self.path) # For fixed seed.
-                path_tgt = self.path[data_id]
-                data_tgt = torch.load(path_tgt, weights_only=True, map_location="cpu")
-
-                # load the condition latent
-                match = re.search(r'cam(\d+)', path_tgt)
-                tgt_idx = int(match.group(1))
-                if self.deterministic:
-                    cond_idx = 1 if tgt_idx != 1 else 2
-                else:
-                    cond_idx = random.randint(1, 10)
-                    while cond_idx == tgt_idx:
-                        cond_idx = random.randint(1, 10)
-                path_cond = re.sub(r'cam(\d+)', f'cam{cond_idx:02}', path_tgt)
-                data_cond = torch.load(path_cond, weights_only=True, map_location="cpu")
-                data['latents'] = torch.cat((data_tgt['latents'],data_cond['latents']),dim=1)
-                data['prompt_emb'] = data_tgt['prompt_emb']
-                data['image_emb'] = {}
-
-                # Extract scene information from path
-                scene_match = re.search(r'scene(\d+)', path_tgt.lower())
-                scene_id = scene_match.group(1) if scene_match else 'unknown'
-                
-                # Store camera type information
-                data['scene_id'] = scene_id
-                data['condition_cam_type'] = f"cam{cond_idx:02d}"
-                data['target_cam_type'] = f"cam{tgt_idx:02d}"
-                data['path'] = path_tgt  # Keep original path for reference
-
-                # load the target trajectory
-                base_path = path_tgt.rsplit('/', 2)[0]
-                tgt_camera_path = os.path.join(base_path, "cameras", "camera_extrinsics.json")              
-                with open(tgt_camera_path, 'r') as file:
-                    cam_data = json.load(file)
-                multiview_c2ws = []
-                cam_idx = list(range(81))[::4] 
-                for view_idx in [cond_idx, tgt_idx]:
-                    traj = [self.parse_matrix(cam_data[f"frame{idx}"][f"cam{view_idx:02d}"]) for idx in cam_idx]
-                    traj = np.stack(traj).transpose(0, 2, 1)
-                    c2ws = []
-                    for c2w in traj:
-                        c2w = c2w[:, [1, 2, 0, 3]]
-                        c2w[:3, 1] *= -1.
-                        c2w[:3, 3] /= 100
-                        c2ws.append(c2w)
-                    multiview_c2ws.append(c2ws)
-                cond_cam_params = [Camera(cam_param) for cam_param in multiview_c2ws[0]]
-                tgt_cam_params = [Camera(cam_param) for cam_param in multiview_c2ws[1]]
-                
-                # --- Start: Calculate relative camera poses ---
-                # The reference pose is the first frame of the conditional camera trajectory.
-                ref_cam = cond_cam_params[0]
-
-                # Calculate relative poses for the conditional trajectory
-                relative_cond_poses = []
-                for i in range(len(cond_cam_params)):
-                    # get_relative_pose expects a list of [reference_camera, target_camera]
-                    # It returns an array where the second element is the relative pose of the target.
-                    relative_pose_matrix = self.get_relative_pose([ref_cam, cond_cam_params[i]])
-                    relative_cond_poses.append(torch.as_tensor(relative_pose_matrix)[1, :3, :])
-
-                # Calculate relative poses for the target trajectory
-                relative_tgt_poses = []
-                for i in range(len(tgt_cam_params)):
-                    relative_pose_matrix = self.get_relative_pose([ref_cam, tgt_cam_params[i]])
-                    relative_tgt_poses.append(torch.as_tensor(relative_pose_matrix)[1, :3, :])
-
-                # Stack, rearrange, and concatenate to form the final pose embedding
-                cond_embedding = torch.stack(relative_cond_poses, dim=0)
-                tgt_embedding = torch.stack(relative_tgt_poses, dim=0)
-                cond_embedding = rearrange(cond_embedding, 'b c d -> b (c d)')
-                tgt_embedding = rearrange(tgt_embedding, 'b c d -> b (c d)')
-                pose_embedding = torch.cat([tgt_embedding  , tgt_embedding], dim=0)
-                # --- End: Calculate relative camera poses ---
-                
-                
-                data['camera'] = pose_embedding.to(torch.bfloat16)
-                break
-            except Exception as e:
-                print(f"ERROR WHEN LOADING: {e}")
-                index = random.randrange(len(self.path))
-        return data
-    
-
-    def __len__(self):
-        if self.fixed_length is not None:
-            return self.fixed_length
-        return self.steps_per_epoch
-=======
->>>>>>> 66b0c539
 
 
 
