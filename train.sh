--- conflicted
+++ resolved
@@ -11,9 +11,6 @@
 RECAMMASTER_CHECKPOINT_PATH="/data1/lcy/projects/ReCamMaster/models/ReCamMaster/checkpoints/step20000.ckpt"
 # RESUME_CHECKPOINT_PATH="/data1/lcy/projects/ReCamMaster/models/train/wandb/ReCamMaster/08-21-151648_exp02b/checkpoints/step1079.ckpt"
 
-<<<<<<< HEAD
-CUDA_VISIBLE_DEVICES="4,5,6,7" python train_recammaster.py  \
-=======
 # Choose checkpoint type: "wan21" for original Wan2.1 model, "recammaster" for ReCamMaster fine-tuned model
 CHECKPOINT_TYPE="wan21"  # Change to "recammaster" if you want to use ReCamMaster checkpoint
 
@@ -27,7 +24,6 @@
 fi
 
 CUDA_VISIBLE_DEVICES="0" python train_recammaster.py  \
->>>>>>> 66b0c539
  --task train  \
  --dataset_path /nas/datasets/MultiCamVideo-Dataset/MultiCamVideo-Dataset/train/f18_aperture10  \
  --output_path "$OUTPUT_DIR"   \
@@ -39,20 +35,8 @@
  --accumulate_grad_batches  2  \
  --use_gradient_checkpointing  \
  --dataloader_num_workers 4 \
-<<<<<<< HEAD
- --batch_size 1 \
+ --batch_size 2 \
  --resume_ckpt_path "$RESUME_CHECKPOINT_PATH" \
  --metadata_file_name "metadata.csv" \
- --wandb_name "Exp04c" \
+ --wandb_name "Exp04b" \
 #  --debug \
-=======
- --batch_size 2 \
- --val_size 24 \
- --resume_ckpt_path "$RESUME_CHECKPOINT_PATH" \
- --ckpt_type "$CHECKPOINT_TYPE" \
- $ENABLE_CAM_LAYERS \
- --metadata_path "./metadata.csv" \
- --wandb_video_strategy "all" \
- --wandb_name "Exp04d" \
- --debug \
->>>>>>> 66b0c539
